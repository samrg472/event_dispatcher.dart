part of event_dispatcher;

/**
 * A function that handles events.
 */
typedef void EventHandlerFunction<T>(T event);

/**
 * An event filter that filters out events.
 *
 * If this function returns false, the function will be called, otherwise it will not be called.
 */
typedef bool EventFilter<T>(T event);

/**
 * The controller through which all events communicate with each other.
 */
class EventDispatcher {
  /**
   * Default Event Handler Priority
   */
  final int defaultPriority;
  final _map = new Map<Type, List<_EventHandler>>();

<<<<<<< HEAD
  final _map = new Map<Symbol, List<List>>();
=======
  /**
   * Creates a new Event Dispatcher.
   *
   * If [defaultPriority] is specified, it will be the priority
   * that is assigned to handlers when they do not specify one.
   */
  EventDispatcher({this.defaultPriority: 10});
>>>>>>> 448249f5

  /**
   * Unregisters a [handler] from receiving events. If the specific [handler]
   * has a filter, it should be provided in order to properly unregister the
   * listener. If the specific [handler] has a priority, it should be provided as well.
   * Returns whether the [handler] was removed or not.
   */
<<<<<<< HEAD
  bool unregister(void method(dynamic), {bool filter(dynamic)}) {
    var name = _get_name(method: method);
=======
  bool unregister(EventHandlerFunction handler, {EventFilter filter: _defaultFilter, int priority}) {
    if (priority == null) {
      priority = defaultPriority;
    }
>>>>>>> 448249f5

    var name = _getName(handler);

    if (!_map.containsKey(name)) {
      return false;
    }

    var h = new _EventHandler(handler, filter, priority);
    _EventHandler fh;

    for (var mh in _map[name]) {
      if (mh == h) {
        fh = mh;
        break;
      }
    }

<<<<<<< HEAD
    List funcs = _find_functions(method, filter);
    if (funcs == null)
=======
    if (fh != null) {
      _map[name].remove(fh);
      _map[name].sort((_EventHandler a, _EventHandler b) {
        return b.priority.compareTo(a.priority);
      });
      return true;
    } else {
>>>>>>> 448249f5
      return false;
    }
  }

  /**
   * Registers a method so that it can start receiving events.
   *
   * A filter can be provided to determine when the [handler] will
   * be called. If the [filter] returns true then the [handler] will
   * not be called, otherwise it will be called. If no [filter] is
<<<<<<< HEAD
   * provided the [method] will always be called upon posting an
   * event. [once] is a one time registration. When the [filter] and/or
   * the [method] gets called, then the [method] will be automatically
   * unregistered.
=======
   * provided then the [handler] will always be called upon posting an
   * event.
>>>>>>> 448249f5
   *
   * A [priority] can be provided which will specify in what order the handler will be called in.
   * The higher a priority is, the quicker it will be called in the handler list when an event is posted.
   *
   * Returns false if [method] is already registered, otherwise true.
   */
<<<<<<< HEAD
  bool register(void method(dynamic), {bool filter(dynamic), bool once : false}) {
    var name = _get_name(method: method);
    List methods = _map[name];

    if (methods == null) {
      methods = new List();
      _map[name] = methods;
=======
  bool register(EventHandlerFunction handler, {EventFilter filter: _defaultFilter, int priority}) {
    if (priority == null) {
      priority = defaultPriority;
>>>>>>> 448249f5
    }

    var name = _getName(handler);
    var handlers = _map[name];
    if (handlers == null) {
      handlers = _map[name] = <_EventHandler>[];
    }

<<<<<<< HEAD
    List func = new List(3);
    if (_find_functions(method, filter) != null)
=======
    var h = new _EventHandler(handler, filter, priority);
    if (handlers.any((it) => it == h)) {
>>>>>>> 448249f5
      return false;
    }

<<<<<<< HEAD
    func[0] = method;
    func[1] = filter;
    func[2] = once;

    methods.add(func);
=======
    handlers.add(h);
    handlers.sort((_EventHandler a, _EventHandler b) => b.priority.compareTo(a.priority));
>>>>>>> 448249f5
    return true;
  }

  /**
   * Fires an event to registered listeners. Any listeners that take the
   * specific type [event] will be called.
   */
  bool post(dynamic event) {
    var name = _getName(event);

    var handlers = _map[name];

<<<<<<< HEAD
    var removal = [];
    methods.forEach((List funcs) {
      if (!funcs[1](obj)) funcs[0](obj);
      if (funcs[2]) removal.add(funcs);
    });
    removal.forEach((var funcs) => methods.remove(funcs));
=======
    if (handlers == null) {
      return false;
    }
    
    var executed = false;
    for (var handler in handlers) {
      if (handler.apply(event)) {
        executed = true;
      }
    }
    return executed;
>>>>>>> 448249f5
  }

  /**
   * Gets the type of the first parameter, used for posting.
   */
  Type _getName(dynamic input) {
    if (input is Function) {
      return (reflect(input) as ClosureMirror).function.parameters.first.type.reflectedType;
    } else if (input is Type) {
      return input;
    } else {
      return input.runtimeType;
    }
  }

  static bool _defaultFilter(dynamic obj) {
    return false;
  }
}

class _EventHandler {
  final Function function;
  final Function filter;
  final int priority;

  _EventHandler(this.function, this.filter, this.priority);

  bool apply(dynamic event) {
    if (!filter(event)) {
      function(event);
      return true;
    } else {
      return false;
    }
  }

  bool operator ==(other) => other is _EventHandler &&
    other.function == function && other.filter == filter &&
    other.priority == priority;
}<|MERGE_RESOLUTION|>--- conflicted
+++ resolved
@@ -22,9 +22,6 @@
   final int defaultPriority;
   final _map = new Map<Type, List<_EventHandler>>();
 
-<<<<<<< HEAD
-  final _map = new Map<Symbol, List<List>>();
-=======
   /**
    * Creates a new Event Dispatcher.
    *
@@ -32,7 +29,6 @@
    * that is assigned to handlers when they do not specify one.
    */
   EventDispatcher({this.defaultPriority: 10});
->>>>>>> 448249f5
 
   /**
    * Unregisters a [handler] from receiving events. If the specific [handler]
@@ -40,15 +36,10 @@
    * listener. If the specific [handler] has a priority, it should be provided as well.
    * Returns whether the [handler] was removed or not.
    */
-<<<<<<< HEAD
-  bool unregister(void method(dynamic), {bool filter(dynamic)}) {
-    var name = _get_name(method: method);
-=======
   bool unregister(EventHandlerFunction handler, {EventFilter filter: _defaultFilter, int priority}) {
     if (priority == null) {
       priority = defaultPriority;
     }
->>>>>>> 448249f5
 
     var name = _getName(handler);
 
@@ -66,10 +57,6 @@
       }
     }
 
-<<<<<<< HEAD
-    List funcs = _find_functions(method, filter);
-    if (funcs == null)
-=======
     if (fh != null) {
       _map[name].remove(fh);
       _map[name].sort((_EventHandler a, _EventHandler b) {
@@ -77,7 +64,6 @@
       });
       return true;
     } else {
->>>>>>> 448249f5
       return false;
     }
   }
@@ -88,62 +74,32 @@
    * A filter can be provided to determine when the [handler] will
    * be called. If the [filter] returns true then the [handler] will
    * not be called, otherwise it will be called. If no [filter] is
-<<<<<<< HEAD
-   * provided the [method] will always be called upon posting an
-   * event. [once] is a one time registration. When the [filter] and/or
-   * the [method] gets called, then the [method] will be automatically
-   * unregistered.
-=======
    * provided then the [handler] will always be called upon posting an
    * event.
->>>>>>> 448249f5
    *
    * A [priority] can be provided which will specify in what order the handler will be called in.
    * The higher a priority is, the quicker it will be called in the handler list when an event is posted.
    *
    * Returns false if [method] is already registered, otherwise true.
    */
-<<<<<<< HEAD
-  bool register(void method(dynamic), {bool filter(dynamic), bool once : false}) {
-    var name = _get_name(method: method);
-    List methods = _map[name];
-
-    if (methods == null) {
-      methods = new List();
-      _map[name] = methods;
-=======
   bool register(EventHandlerFunction handler, {EventFilter filter: _defaultFilter, int priority}) {
     if (priority == null) {
       priority = defaultPriority;
->>>>>>> 448249f5
     }
 
     var name = _getName(handler);
+    if (!_map.containsKey(name)) {
+      _map[name] = <_EventHandler>[];
+    }
     var handlers = _map[name];
-    if (handlers == null) {
-      handlers = _map[name] = <_EventHandler>[];
-    }
 
-<<<<<<< HEAD
-    List func = new List(3);
-    if (_find_functions(method, filter) != null)
-=======
     var h = new _EventHandler(handler, filter, priority);
     if (handlers.any((it) => it == h)) {
->>>>>>> 448249f5
       return false;
     }
 
-<<<<<<< HEAD
-    func[0] = method;
-    func[1] = filter;
-    func[2] = once;
-
-    methods.add(func);
-=======
     handlers.add(h);
     handlers.sort((_EventHandler a, _EventHandler b) => b.priority.compareTo(a.priority));
->>>>>>> 448249f5
     return true;
   }
 
@@ -154,20 +110,11 @@
   bool post(dynamic event) {
     var name = _getName(event);
 
-    var handlers = _map[name];
-
-<<<<<<< HEAD
-    var removal = [];
-    methods.forEach((List funcs) {
-      if (!funcs[1](obj)) funcs[0](obj);
-      if (funcs[2]) removal.add(funcs);
-    });
-    removal.forEach((var funcs) => methods.remove(funcs));
-=======
-    if (handlers == null) {
+    if (!_map.containsKey(name)) {
       return false;
     }
-    
+
+    var handlers = _map[name];
     var executed = false;
     for (var handler in handlers) {
       if (handler.apply(event)) {
@@ -175,7 +122,6 @@
       }
     }
     return executed;
->>>>>>> 448249f5
   }
 
   /**
